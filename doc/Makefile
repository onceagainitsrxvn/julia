--- conflicted
+++ resolved
@@ -55,12 +55,7 @@
 
 check: deps
 	@echo "Running all embedded 'doctests' and checking external links."
-<<<<<<< HEAD
-	$(JULIA_EXECUTABLE) make.jl -- doctest linkcheck
+	$(JULIA_EXECUTABLE) --color=yes make.jl -- doctest linkcheck
 	@echo "Checks finished."
 
-.PHONY: deps
-=======
-	$(JULIA_EXECUTABLE) --color=yes make.jl -- doctest linkcheck
-	@echo "Checks finished."
->>>>>>> cf07bfbf
+.PHONY: deps