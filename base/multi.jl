## multi.jl - multiprocessing
##
## julia starts with one process, and processors can be added using:
##   addprocs_local(n)                     using exec
##   addprocs_ssh({"host1","host2",...})   using remote execution
##   addprocs_sge(n)                       using Sun Grid Engine batch queue
##
## remote_call(w, func, args...) -
##     tell a worker to call a function on the given arguments.
##     returns a RemoteRef to the result.
##
## remote_do(w, f, args...) - remote function call with no result
##
## wait(rr) - wait for a RemoteRef to be finished computing
##
## fetch(rr) - wait for and get the value of a RemoteRef
##
## remote_call_fetch(w, func, args...) - faster fetch(remote_call(...))
##
## pmap(func, lst) -
##     call a function on each element of lst (some 1-d thing), in
##     parallel.
##
## RemoteRef() - create an uninitialized RemoteRef on the local processor
##
## RemoteRef(p) - ...or on a particular processor
##
## put(r, val) - store a value to an uninitialized RemoteRef
##
## @spawn expr -
##     evaluate expr somewhere. returns a RemoteRef. all variables in expr
##     are copied to the remote processor.
##
## @spawnat p expr - @spawn specifying where to run
##
## @async expr -
##     run expr as an asynchronous task on the local processor
##
## @parallel (r) for i=1:n ... end -
##     parallel loop. the results from each iteration are reduced using (r).
##
## @everywhere expr - run expr everywhere.

# todo:
# - more indexing
# * take() to empty a Ref (full/empty variables)
# * have put() wait on non-empty Refs
# - removing nodes
# - more dynamic scheduling
# * fetch/wait latency seems to be excessive
# * message aggregation
# - timer events
# - send pings at some interval to detect failed/hung machines
# - integrate event loop with other kinds of i/o (non-messages)
# ? method_missing for waiting (ref/assign/localdata seems to cover a lot)
# * serializing closures
# * recover from i/o errors
# * handle remote execution errors
# * all-to-all communication
# * distributed GC
# * call&wait and call&fetch combined messages
# * aggregate GC messages
# * dynamically adding nodes (then always start with 1 and grow)
# * add readline to event loop
# * GOs/darrays on a subset of nodes

type MultiCBHandles
    work_cb::SingleAsyncWork
    fgcm::SingleAsyncWork
end
const multi_cb_handles = MultiCBHandles(dummySingleAsync,dummySingleAsync)

## workers and message i/o ##

function send_msg_unknown(s::Stream, kind, args)
    error("attempt to send to unknown socket")
end

function send_msg(s::Stream, kind, args...)
    id = worker_id_from_socket(s)
    if id > -1
        return send_msg(worker_from_id(id), kind, args...)
    end
    send_msg_unknown(s, kind, args)
end

function send_msg_now(s::Stream, kind, args...)
    id = worker_id_from_socket(s)
    if id > -1
        return send_msg_now(worker_from_id(id), kind, args...)
    end
    send_msg_unknown(s, kind, args)
end

type Worker
    host::ByteString
    port::Uint16
    socket::TcpSocket
    sendbuf::Buffer
    del_msgs::Array{Any,1}
    add_msgs::Array{Any,1}
    id::Int
    gcflag::Bool
    
    Worker(host::String, port::Integer, sock::TcpSocket, id::Int) =
        new(bytestring(host), uint16(port), sock, IOString(), {}, {}, id, false)
end
Worker(host::String, port::Integer, sock::TcpSocket) =
    Worker(host, port, sock, 0)
Worker(host::String, port::Integer) =
    Worker(host, port, connect_to_host(host,uint16(port)))
Worker(host::String, port::Integer, tunneluser::String) = 
    Worker(host, port, connect_to_host("localhost",
           ssh_tunnel(tunnel_user, host, uint16(port))))

function send_msg_now(w::Worker, kind, args...)
    send_msg_(w, kind, args, true)
end

function send_msg(w::Worker, kind, args...)
    send_msg_(w, kind, args, false)
end

function flush_gc_msgs(w::Worker)
    w.gcflag = false
    msgs = w.add_msgs
    if !isempty(msgs)
        del_all(w.add_msgs)
        remote_do(w, add_clients, msgs...)
    end

    msgs = w.del_msgs
    if !isempty(msgs)
        del_all(w.del_msgs)
        #print("sending delete of $msgs\n")
        remote_do(w, del_clients, msgs...)
    end
end

#TODO: Move to different Thread
function enq_send_req(sock::TcpSocket,buf,now::Bool)
    arr=takebuf_array(buf)
    write(sock,arr)
    #TODO implement "now"
end

function send_msg_(w::Worker, kind, args, now::Bool)
    #println("Sending msg $kind")
    buf = w.sendbuf
    serialize(buf, kind)
    for arg in args
        serialize(buf, arg)
    end

    if !now && w.gcflag
        flush_gc_msgs(w)
    else
        enq_send_req(w.socket,buf,now)
    end
end

function flush_gc_msgs()
    for w = (PGRP::ProcessGroup).workers
        if isa(w,Worker)
            k = w::Worker
            if k.gcflag
                flush_gc_msgs(k)
            end
        end
    end
end

## process group creation ##

type LocalProcess
end

type ProcessGroup
    myid::Int
    workers::Array{Any,1}
    locs::Array{Any,1}
    np::Int

    # global references
    refs::Dict

    function ProcessGroup(myid::Integer, w::Array{Any,1}, locs::Array{Any,1})
        return new(myid, w, locs, length(w), Dict())
    end
end
const PGRP = ProcessGroup(0, {}, {})

function add_workers(PGRP::ProcessGroup, w::Array{Any,1})
    n = length(w)
    locs = map(x->(x.host,x.port), w)
    # NOTE: currently only node 1 can add new nodes, since nobody else
    # has the full list of address:port
    newlocs = [PGRP.locs, locs]
    for i=1:n
        push(PGRP.workers, w[i])
        w[i].id = PGRP.np+i
        send_msg_now(w[i], w[i].id, newlocs)
        create_message_handler_loop(w[i].socket)
    end
    PGRP.locs = newlocs
    PGRP.np += n
    :ok
end

myid() = PGRP.myid
nprocs() = PGRP.np

function worker_from_id(i)
    pg = PGRP::ProcessGroup
    while i > length(pg.workers) || pg.workers[i]===nothing
        sleep(0.1)
        yield()
    end
    pg.workers[i]
end

function worker_id_from_socket(s)
    for i=1:nprocs()
        w = worker_from_id(i)
        if isa(w,Worker)
            if is(s, w.socket) || is(s, w.sendbuf)
                return i
            end
        end
    end
    if isa(s,IOStream) && fd(s)==-1
        # serializing to a local buffer
        return myid()
    end
    return -1
end

# establish a Worker connection for processes that connected to us
function identify_socket(otherid, sock)
    i = otherid
    #locs = PGRP.locs
    @assert i > PGRP.myid
    d = i-length(PGRP.workers)
    if d > 0
        grow(PGRP.workers, d)
        PGRP.workers[(end-d+1):end] = nothing
        PGRP.np += d
    end
    PGRP.workers[i] = Worker("", 0, sock, i)
    #write(stdout_stream, "$(PGRP.myid) heard from $i\n")
    nothing
end

## remote refs and core messages: do, call, fetch, wait, ref, put ##

const client_refs = WeakKeyDict()

type RemoteRef
    where::Int
    whence::Int
    id::Int
    # TODO: cache value if it's fetched, but don't serialize the cached value

    function RemoteRef(w, wh, id)
        r = new(w,wh,id)
        found = key(client_refs, r, false)
        if !is(found,false)
            return found
        end
        client_refs[r] = true
        finalizer(r, send_del_client)
        r
    end

    REQ_ID::Int = 0
    function RemoteRef(pid::Integer)
        rr = RemoteRef(pid, myid(), REQ_ID)
        REQ_ID += 1
        if mod(REQ_ID,200) == 0
            # force gc after making a lot of refs since they take up
            # space on the machine where they're stored, yet the client
            # is responsible for freeing them.
            gc()
        end
        rr
    end

    RemoteRef(w::LocalProcess) = RemoteRef(myid())
    RemoteRef(w::Worker) = RemoteRef(w.id)
    RemoteRef() = RemoteRef(myid())

    global WeakRemoteRef
    function WeakRemoteRef(w, wh, id)
        return new(w, wh, id)
    end

    function WeakRemoteRef(pid::Integer)
        rr = WeakRemoteRef(pid, myid(), REQ_ID)
        REQ_ID += 1
        if mod(REQ_ID,200) == 0
            gc()
        end
        rr
    end

    WeakRemoteRef(w::LocalProcess) = WeakRemoteRef(myid())
    WeakRemoteRef(w::Worker) = WeakRemoteRef(w.id)
    WeakRemoteRef() = WeakRemoteRef(myid())
end

hash(r::RemoteRef) = hash(r.whence)+3*hash(r.id)
isequal(r::RemoteRef, s::RemoteRef) = (r.whence==s.whence && r.id==s.id)

rr2id(r::RemoteRef) = (r.whence, r.id)

bottom_func() = assert(false)

function lookup_ref(id)
    GRP = PGRP::ProcessGroup
    wi = get(GRP.refs, id, ())
    if is(wi, ())
        # first we've heard of this ref
        wi = WorkItem(bottom_func)
        # this WorkItem is just for storing the result value
        GRP.refs[id] = wi
        add(wi.clientset, id[1])
    end
    wi
end

# is a ref uninitialized? (for locally-owned refs only)
#function ref_uninitialized(id)
#    wi = lookup_ref(id)
#    !wi.done && is(wi.thunk,bottom_func)
#end
#ref_uninitialized(r::RemoteRef) = (assert(r.where==myid());
#                                   ref_uninitialized(rr2id(r)))

function isready(rr::RemoteRef)
    rid = rr2id(rr)
    if rr.where == myid()
        lookup_ref(rid).done
    else
        remote_call_fetch(rr.where, id->lookup_ref(id).done, rid)
    end
end

function del_client(id, client)
    wi = lookup_ref(id)
    del(wi.clientset, client)
    if isempty(wi.clientset)
        del((PGRP::ProcessGroup).refs, id)
        #print("$(myid()) collected $id\n")
    end
    nothing
end

function del_clients(pairs::(Any,Any)...)
    for p in pairs
        del_client(p[1], p[2])
    end
end

function send_del_client(rr::RemoteRef)
    if rr.where == myid()
        del_client(rr2id(rr), myid())
    else
        w = worker_from_id(rr.where)
        push(w.del_msgs, (rr2id(rr), myid()))
        w.gcflag = true
    end
end

function add_client(id, client)
    wi = lookup_ref(id)
    add(wi.clientset, client)
    nothing
end

function add_clients(pairs::(Any,Any)...)
    for p in pairs
        add_client(p[1], p[2])
    end
end

function send_add_client(rr::RemoteRef, i)
    if rr.where == myid()
        add_client(rr2id(rr), i)
    elseif i != rr.where
        # don't need to send add_client if the message is already going
        # to the processor that owns the remote ref. it will add_client
        # itself inside deserialize().
        w = worker_from_id(rr.where)
        push(w.add_msgs, (rr2id(rr), i))
        w.gcflag = true
    end
end

function serialize(s, rr::RemoteRef)
    i = worker_id_from_socket(s)
    if i != -1
        send_add_client(rr, i)
    end
    invoke(serialize, (Any, Any), s, rr)
end

function deserialize(s, t::Type{RemoteRef})
    rr = invoke(deserialize, (Any, CompositeKind), s, t)
    where = rr.where
    if where == myid()
        add_client(rr2id(rr), myid())
    end
    # call ctor to make sure this rr gets added to the client_refs table
    RemoteRef(where, rr.whence, rr.id)
end

schedule_call(rid, f_thk, args_thk) =
    schedule_call(rid, ()->apply(f_thk, args_thk))

function schedule_call(rid, thunk)
    wi = WorkItem(thunk)
    (PGRP::ProcessGroup).refs[rid] = wi
    add(wi.clientset, rid[1])
    enq_work(wi)
    wi
end

#localize_ref(b::Box) = Box(localize_ref(b.contents))

#function localize_ref(r::RemoteRef)
#    if r.where == myid()
#        fetch(r)
#    else
#        r
#    end
#end

#localize_ref(x) = x

# make a thunk to call f on args in a way that simulates what would happen if
# the function were sent elsewhere
function local_remote_call_thunk(f, args)
    if isempty(args)
        return f
    end
    return ()->f(args...)

    # TODO: this seems to be capable of causing deadlocks by waiting on
    # Refs buried inside the closure that we don't want to wait on yet.
    # linfo = ccall(:jl_closure_linfo, Any, (Any,), f)
    # if isa(linfo,LambdaStaticData)
    #     env = ccall(:jl_closure_env, Any, (Any,), f)
    #     buf = memio()
    #     serialize(buf, env)
    #     seek(buf, 0)
    #     env = deserialize(buf)
    #     f = ccall(:jl_new_closure, Any, (Ptr{Void}, Any, Any),
    #               C_NULL, env, linfo)::Function
    # end
    # f(map(localize_ref,args)...)
end

function remote_call(w::LocalProcess, f, args...)
    rr = RemoteRef(w)
    schedule_call(rr2id(rr), local_remote_call_thunk(f,args))
    rr
end

function remote_call(w::Worker, f, args...)
    rr = RemoteRef(w)
    #println("$(myid()) asking for $rr")
    send_msg(w, :call, rr2id(rr), f, args)
    rr
end

remote_call(id::Integer, f, args...) = remote_call(worker_from_id(id), f, args...)

# faster version of fetch(remote_call(...))
function remote_call_fetch(w::LocalProcess, f, args...)
    rr = WeakRemoteRef(w)
    oid = rr2id(rr)
    wi = schedule_call(oid, local_remote_call_thunk(f,args))
    wi.notify = ((), :call_fetch, oid, wi.notify)
    yield(WaitFor(:call_fetch, rr))
end

function remote_call_fetch(w::Worker, f, args...)
    # can be weak, because the program will have no way to refer to the Ref
    # itself, it only gets the result.
    rr = WeakRemoteRef(w)
    oid = rr2id(rr)
    send_msg(w, :call_fetch, oid, f, args)
    yield(WaitFor(:call_fetch, rr))
end

remote_call_fetch(id::Integer, f, args...) =
    remote_call_fetch(worker_from_id(id), f, args...)

# faster version of wait(remote_call(...))
remote_call_wait(w::LocalProcess, f, args...) = wait(remote_call(w,f,args...))

function remote_call_wait(w::Worker, f, args...)
    rr = RemoteRef(w)
    oid = rr2id(rr)
    send_msg(w, :call_wait, oid, f, args)
    yield(WaitFor(:wait, rr))
end

remote_call_wait(id::Integer, f, args...) =
    remote_call_wait(worker_from_id(id), f, args...)

function remote_do(w::LocalProcess, f, args...)
    # the LocalProcess version just performs in local memory what a worker
    # does when it gets a :do message.
    # same for other messages on LocalProcess.
    enq_work(WorkItem(local_remote_call_thunk(f, args)))
    nothing
end

function remote_do(w::Worker, f, args...)
    send_msg(w, :do, f, args)
    nothing
end

remote_do(id::Integer, f, args...) = remote_do(worker_from_id(id), f, args...)

function sync_msg(verb::Symbol, r::RemoteRef)
    pg = (PGRP::ProcessGroup)
    oid = rr2id(r)
    if r.where==myid() || isa(pg.workers[r.where], LocalProcess)
        wi = lookup_ref(oid)
        if wi.done
            if is(verb,:fetch)
                return work_result(wi)
            else
                return r
            end
        else
            # add to WorkItem's notify list
            wi.notify = ((), verb, oid, wi.notify)
        end
    else
        send_msg(worker_from_id(r.where), verb, oid)
    end
    # yield to event loop, return here when answer arrives
    v = yield(WaitFor(verb, r))
    return is(verb,:fetch) ? v : r
end

wait(r::RemoteRef) = sync_msg(:wait, r)
fetch(r::RemoteRef) = sync_msg(:fetch, r)
fetch(x::ANY) = x

# writing to an uninitialized ref
function put_ref(rid, val::ANY)
    wi = lookup_ref(rid)
    if wi.done
        wi.notify = ((), :take, rid, wi.notify)
        yield(WaitFor(:take, RemoteRef(myid(), rid[1], rid[2])))
    end
    wi.result = val
    wi.done = true
    notify_done(wi)
end

function put(rr::RemoteRef, val::ANY)
    rid = rr2id(rr)
    if rr.where == myid()
        put_ref(rid, val)
    else
        remote_call_fetch(rr.where, put_ref, rid, val)
    end
    val
end

function take_ref(rid)
    wi = lookup_ref(rid)
    if !wi.done
        wait(RemoteRef(myid(), rid[1], rid[2]))
    end
    val = wi.result
    wi.done = false
    notify_empty(wi)
    val
end

function take(rr::RemoteRef)
    rid = rr2id(rr)
    if rr.where == myid()
        take_ref(rid)
    else
        remote_call_fetch(rr.where, take_ref, rid)
    end
end

## work queue ##

type WorkItem
    thunk::Function
    task   # the Task working on this item, or ()
    done::Bool
    result
    notify::Tuple
    argument  # value to pass task next time it is restarted
    clientset::IntSet

    WorkItem(thunk::Function) = new(thunk, (), false, (), (), (), IntSet())
    WorkItem(task::Task) = new(()->(), task, false, (), (), (), IntSet())
end

function work_result(w::WorkItem)
    v = w.result
    if isa(v,WeakRef)
        v = v.value
    end
    v
end

type WaitFor
    msg::Symbol
    rr
end

function enq_work(wi::WorkItem)
    global Workqueue,multi_cb_handles
    enqueue(Workqueue, wi)
    queueAsync(multi_cb_handles.work_cb)
end

enq_work(f::Function) = enq_work(WorkItem(f))
enq_work(t::Task) = enq_work(WorkItem(t))

function perform_work()
    job = pop(Workqueue)
    perform_work(job)
end

function perform_work(job::WorkItem)
    local result
    try
        if isa(job.task,Task)
            # continuing interrupted work item
            arg = job.argument
            job.argument = ()
            job.task.runnable = true
            result = is(arg,()) ? yieldto(job.task) : yieldto(job.task, arg)
        else
            job.task = Task(job.thunk)
            job.task.tls = nothing
            result = yieldto(job.task)
        end
    catch err
        print("exception on ", myid(), ": ")
        show(add_backtrace(err,backtrace()))
        println()
        result = err
    end
    # restart job by yielding back to whatever task just switched to us
    job.task = current_task().last
    if istaskdone(job.task)
        # job done
        job.done = true
        job.result = result
    end
    if job.done
        job.task = ()
        # do notifications
        notify_done(job)
        job.thunk = bottom_func  # avoid reference retention
    elseif isa(result,WaitFor)
        job.task.runnable = false
        wf::WaitFor = result
        if wf.msg === :consume
            P = wf.rr::Task
            # queue consumers waiting for producer P. note that in order
            # to avoid scheduling overhead for a typical produce/consume,
            # there is no fairness unless consumers explicitly yield().
            if P.consumers === nothing
                P.consumers = {job}
            else
                enqueue(P.consumers, job)
            end
        else
            # add to waiting set to wait on a sync event
            rr = wf.rr
            #println("$(myid()) waiting for $rr")
            oid = rr2id(rr)
            waitinfo = (wf.msg, job, rr)
            waiters = get(Waiting, oid, false)
            if isequal(waiters,false)
                Waiting[oid] = {waitinfo}
            else
                push(waiters, waitinfo)
            end
        end
    elseif job.task.runnable
        # otherwise return to queue
        enq_work(job)
    end
end

function deliver_result(sock::Stream, msg, oid, value)
    #print("$(myid()) sending result $oid\n")
    if is(msg,:fetch) || is(msg,:call_fetch)
        val = value
    else
        @assert is(msg, :wait)
        val = oid
    end
    try
        send_msg_now(sock, :result, msg, oid, val)
    catch err
        # send exception in case of serialization error; otherwise
        # request side would hang.
        send_msg_now(sock, :result, msg, oid, err)
    end
end

const empty_cell_ = {}
function deliver_result(sock::(), msg, oid, value)
    # restart task that's waiting on oid
    jobs = get(Waiting, oid, empty_cell_)
    for i = 1:length(jobs)
        j = jobs[i]
        if j[1]==msg
            job = j[2]
            job.argument = value
            enq_work(job)
            del(jobs, i)
            break
        end
    end
    if isempty(jobs) && !is(jobs,empty_cell_)
        del(Waiting, oid)
    end
    nothing
end

notify_done (job::WorkItem) = notify_done(job, false)
notify_empty(job::WorkItem) = notify_done(job, true)

# notify waiters that a certain job has finished or Ref has been emptied
function notify_done(job::WorkItem, take)
    newnot = ()
    while !is(job.notify,())
        (sock, msg, oid, job.notify) = job.notify
        if take == is(msg,:take)
            let wr = work_result(job)
                deliver_result(sock, msg, oid, wr)
                if is(msg,:call_fetch)
                    # can delete the ref right away since we know it is
                    # unreferenced by the client
                    del((PGRP::ProcessGroup).refs, oid)
                end
            end
        else
            newnot = (sock, msg, oid, newnot)
        end
    end
    job.notify = newnot
    nothing
end

## message event handlers ##

# activity on accept fd
function accept_handler(server::TcpSocket, status::Int32)
    #println("Accepted")
    if(status == -1)
        error("An error occured during the creation of the server")
    end
    client = TcpSocket()
    err = accept(server,client)
    if err!=0
        print("accept error: ", _uv_lasterror(globalEventLoop()), "\n")
    else
       create_message_handler_loop(client)
    end
end

type DisconnectException <: Exception end

function create_message_handler_loop(sock::AsyncStream) #returns immediately
    enq_work(@task begin
        global PGRP
        #println("message_handler_loop")
        start_reading(sock)
        wait_connected(sock)
        if PGRP.np == 0
                # first connection; get process group info from client
                PGRP.myid = deserialize(sock)
                PGRP.locs = locs = deserialize(sock)
                #print("\nLocation: ",locs,"\nId:",PGRP.myid,"\n")
                # joining existing process group
                PGRP.np = length(PGRP.locs)
                PGRP.workers = w = cell(PGRP.np)
                w[1] = Worker("", 0, sock, 1)
                for i = 2:(PGRP.myid-1)
                    w[i] = Worker(locs[i].host, locs[i].port)
                    w[i].id = i
                    create_message_handler_loop(w[i].socket)
                    send_msg_now(w[i], :identify_socket, PGRP.myid)
                end
                w[PGRP.myid] = LocalProcess()
                for i = (PGRP.myid+1):PGRP.np
                    w[i] = nothing
                end
            end
        #println("loop")
        while true
            #try
                msg = deserialize(sock)
                #println("got msg: ",msg)
            # handle message
            if is(msg, :call) || is(msg, :call_fetch) || is(msg, :call_wait)
                    id = deserialize(sock)
                    f = deserialize(sock)
                    args = deserialize(sock)
                #print("$(myid()) got call $id\n")
                wi = schedule_call(id, f, args)
                if is(msg, :call_fetch)
                        wi.notify = (sock, :call_fetch, id, wi.notify)
                elseif is(msg, :call_wait)
                        wi.notify = (sock, :wait, id, wi.notify)
                end
            elseif is(msg, :do)
                    f = deserialize(sock)
                    args = deserialize(sock)
                    #print("got args: $args\n")
                let func=f, ar=args
                    enq_work(WorkItem(()->apply(func, ar)))
                end
            elseif is(msg, :result)
                # used to deliver result of wait or fetch
                mkind = deserialize(sock)
                oid = deserialize(sock)
                val = deserialize(sock)
                deliver_result((), mkind, oid, val)
            elseif is(msg, :identify_socket)
                    otherid = deserialize(sock)
                    identify_socket(otherid, sock)
            else
                # the synchronization messages
                    oid = deserialize(sock)::(Int,Int)
                wi = lookup_ref(oid)
                if wi.done
                        deliver_result(sock, msg, oid, work_result(wi))
                else
                    # add to WorkItem's notify list
                    # TODO: should store the worker here, not the socket,
                    # so we don't need to look up the worker later
                        wi.notify = (sock, msg, oid, wi.notify)
                end
            end
            #catch e
            #    if isa(e,EOFError)
                #print("eof. $(myid()) exiting\n")
            #        stop_reading(sock)
            #        # TODO: remove machine from group
            #        throw(DisconnectException())
            #    else
            #        print("deserialization error: ", e, "\n")
            #        #while nb_available(sock) > 0 #|| select(sock)
            #        #    read(sock, Uint8)
            #        #end
                #end
            #end
            end
    end)
end

## worker creation and setup ##

# the entry point for julia worker processes. does not return.
# argument is descriptor to write listening port # to.
<<<<<<< HEAD
start_worker() = start_worker(STDOUT)
function start_worker(out::Stream)
    default_port = uint16(9009)
    (actual_port,sock) = open_any_tcp_port(default_port,(handle,status)->accept_handler(handle,status))
    write(out, "julia_worker:")  # print header
    write(out, "$(dec(actual_port))#") # print port
    write(out, "localhost")      #TODO: print hostname
    write(out, '\n')
=======
start_worker(mode :: String) = start_worker(mode, 1)
function start_worker(mode :: String, wrfd)
    port = [int16(9009)]
    sockfd = ccall(:open_any_tcp_port, Int32, (Ptr{Int16},), port)
    if sockfd == -1
        error("could not bind socket")
    end
    io = fdio(wrfd)
    host = mode == "local" ? "localhost" : getipaddr()
    write(io, "julia_worker:")    # print header
    write(io, "$(dec(port[1]))#") # print port
    write(io, host)               # print hostname
    write(io, '\n')
    flush(io)
>>>>>>> 273b46de
    # close stdin; workers will not use it
    #close(STDIN)

    ccall(:jl_install_sigint_handler, Void, ())

    global const Scheduler = current_task()

    try
        event_loop(false)
    catch err
        print("unhandled exception on $(myid()): $(err)\nexiting.\n")
    end

    close(sock)
    exit(0)
end

start_remote_workers(m, c) = start_remote_workers(m, c, false)
function start_remote_workers(machines, cmds, tunnel)
    n = length(cmds)
    outs = cell(n)
    w = cell(n)
    pps = Array(Process,n)
    for i=1:n
        outs[i],pps[i] = read_from(cmds[i])
        outs[i].line_buffered = true
            end
    for i=1:n
        local hostname::String, port::Int16
        stream = outs[i]
        stream.line_buffered = true
        while true
            wait_readline(stream)
            conninfo = readline(stream.buffer)
            hostname, port = parse_connection_info(conninfo)
            if hostname != ""
                break
            end
        end
        if tunnel
            s = split(machines[i],'@')
            if length(s) > 1
                user = s[1]
            else
                user = ENV["USER"]
            end
            w[i] = Worker(hostname, port, user)
        else
            w[i] = Worker(hostname, port)
        end
        let wrker = w[i]
            # redirect console output from workers to the client's stdout:
            start_reading(stream,function(stream::AsyncStream,nread::Int)
                if(nread>0)
                    try
                        line = readbytes(stream.buffer, nread)
                        print("\tFrom worker $(wrker.id):\t",line)
                    catch err
                        println("\tError parsing reply from worker $(wrker.id):\t",err)
                        return false
    end
                end
                true
            end)
        end
    end
    w
end

function parse_connection_info(str)
    m = match(r"^julia_worker:(\d+)#(.*)", str)
    if m != nothing
        (m.captures[2], parse_int(Int16, m.captures[1]))
    else
        ("", int16(-1))
    end
end

tunnel_port = 9201
# establish an SSH tunnel to a remote worker
# returns P such that localhost:P connects to host:port
ssh_tunnel(host, port) = ssh_tunnel(ENV["USER"], host, port)
function ssh_tunnel(user, host, port)
    global tunnel_port
    localp = tunnel_port::Int
    while !success(`ssh -f -o ExitOnForwardFailure=yes $(user)@$host -L $localp:$host:$port -N`)
        localp += 1
    end
    tunnel_port = localp+1
    localp
end

function worker_ssh_cmd(host)
    `ssh -n $host "bash -l -c \"cd $JULIA_HOME && ./julia-release-basic --worker remote\""`
end

#function worker_ssh_cmd(host, key)
#    `ssh -i $key -n $host "bash -l -c \"cd $JULIA_HOME && ./julia-release-basic --worker remote\""`
#end

function addprocs_ssh(machines)
    add_workers(PGRP, start_remote_workers(machines, map(worker_ssh_cmd, machines)))
end

# start processes via SSH, then connect to them through an SSH tunnel.
# the tunnel is only used from the head (process 1); the nodes are assumed
# to be mutually reachable without a tunnel, as is often the case in a cluster.
function addprocs_ssh_tunnel(machines)
    add_workers(PGRP, start_remote_workers(machines, map(worker_ssh_cmd, machines), true))
end

#function addprocs_ssh(machines, keys)
#    if !(isa(keys, Array)) && isa(machines,Array)
#        key = keys
#        keys = [ key for x = 1:numel(machines)]
#        cmdargs = { {machines[x],keys[x]} for x = 1:numel(machines)}
#    else
#        cmdargs = {{machines,keys}}
#    end #if/else
#    add_workers(PGRP, start_remote_workers(machines, map(x->worker_ssh_cmd(x[1],x[2]), cmdargs)))
#end

worker_local_cmd() = `$JULIA_HOME/julia-release-basic --worker local`

addprocs_local(np::Integer) =
    add_workers(PGRP, start_remote_workers({ "localhost" for i=1:np },
                                           { worker_local_cmd() for i=1:np }))


function start_sge_workers(n)
    home = JULIA_HOME
    sgedir = "$home/../../SGE"
    run(`mkdir -p $sgedir`)
    qsub_cmd = `qsub -N JULIA -terse -e $sgedir -o $sgedir -t 1:$n`
    `echo $home/julia-release-basic --worker remote` | qsub_cmd
    out = cmd_stdout_stream(qsub_cmd)
    if !success(qsub_cmd)
        error("batch queue not available (could not run qsub)")
    end
    id = split(readline(out),'.')[1]
    println("job id is $id")
    print("waiting for job to start");
    workers = cell(n)
    for i=1:n
        # wait for each output stream file to get created
        fname = "$sgedir/JULIA.o$(id).$(i)"
        local fl, hostname, port
        fexists = false
        sleep(0.5)
        while !fexists
            try
                fl = open(fname)
                try
                    conninfo = readline(fl)
                    hostname, port = parse_connection_info(conninfo)
                finally
                    close(fl)
                end
                fexists = (hostname != "")
            catch
                print(".");
                sleep(0.5)
            end
        end
        #print("hostname=$hostname, port=$port\n")
        workers[i] = Worker(hostname, port)
    end
    print("\n")
    workers
end

addprocs_sge(n) = add_workers(PGRP, start_sge_workers(n))

## higher-level functions: spawn, pmap, pfor, etc. ##

sync_begin() = tls(:SPAWNS, ({}, get(tls(), :SPAWNS, ())))

function sync_end()
    spawns = get(tls(), :SPAWNS, ())
    if is(spawns,())
        error("sync_end() without sync_begin()")
    end
    refs = spawns[1]
    tls(:SPAWNS, spawns[2])
    for r in refs
        wait(r)
    end
end

macro sync(block)
    quote
        sync_begin()
        v = $(esc(block))
        sync_end()
        v
    end
end

function sync_add(r)
    spawns = get(tls(), :SPAWNS, ())
    if !is(spawns,())
        push(spawns[1], r)
    end
    r
end

spawnat(p, thunk) = sync_add(remote_call(p, thunk))

let lastp = 1
    global spawn
    function spawn(thunk::Function)
        p = -1
        env = thunk.env
        if isa(env,Tuple)
            for v in env
                if isa(v,Box)
                    v = v.contents
                end
                if isa(v,RemoteRef)
                    p = v.where; break
                end
            end
        end
        if p == -1
            p = lastp; lastp += 1
            if lastp > nprocs()
                lastp = 1
            end
        end
        spawnat(p, thunk)
    end
end

find_vars(e) = find_vars(e, {})
function find_vars(e, lst)
    if isa(e,Symbol)
        if !isdefined(e) || isconst(e)
            # exclude global constants
        else
            push(lst, e)
        end
    elseif isa(e,Expr)
        for x in e.args
            find_vars(x,lst)
        end
    end
    lst
end

# wrap an expression in "let a=a,b=b,..." for each var it references
function localize_vars(expr)
    v = find_vars(expr)
    # requires a special feature of the front end that knows how to insert
    # the correct variables. the list of free variables cannot be computed
    # from a macro.
    Expr(:localize, {:(()->($expr)), v...}, Any)
end

macro spawn(expr)
    expr = localize_vars(:(()->($expr)))
    :(spawn($(esc(expr))))
end

function spawnlocal(thunk)
    rr = RemoteRef(myid())
    sync_add(rr)
    rid = rr2id(rr)
    wi = WorkItem(thunk)
    (PGRP::ProcessGroup).refs[rid] = wi
    add(wi.clientset, rid[1])
    push(Workqueue, wi)   # add to the *front* of the queue, work first
    queueAsync(multi_cb_handles.work_cb)
    yield()
    rr
end

macro spawnlocal(expr)
    expr = localize_vars(:(()->($expr)))
    :(spawnlocal($(esc(expr))))
end

macro async(expr)
    :(@spawnlocal $(esc(expr)))
end

macro spawnat(p, expr)
    expr = localize_vars(:(()->($expr)))
    :(spawnat($(esc(p)), $(esc(expr))))
end

function at_each(f, args...)
    for i=1:nprocs()
        sync_add(remote_call(i, f, args...))
    end
end

macro everywhere(ex)
    quote
        @sync begin
            at_each(()->eval(Main,$(expr(:quote,ex))))
        end
    end
end

function pmap_static(f, lsts...)
    np = nprocs()
    n = length(lsts[1])
    { remote_call((i-1)%np+1, f, map(L->L[i], lsts)...) for i = 1:n }
end

pmap(f) = f()

# dynamic scheduling by creating a local task to feed work to each processor
# as it finishes.
# example unbalanced workload:
# rsym(n) = (a=rand(n,n);a*a')
# L = {rsym(200),rsym(1000),rsym(200),rsym(1000),rsym(200),rsym(1000),rsym(200),rsym(1000)};
# pmap(eig, L);
function pmap(f, lsts...)
    np = nprocs()
    n = length(lsts[1])
    results = cell(n)
    i = 1
    # function to produce the next work item from the queue.
    # in this case it's just an index.
    next_idx() = (idx=i; i+=1; idx)
    @sync begin
        for p=1:np
            if p != myid() || np == 1
                @spawnat myid() begin
                    while true
                        idx = next_idx()
                        if idx > n
                            break
                        end
                        results[idx] = remote_call_fetch(p, f,
                                                         map(L->L[idx], lsts)...)
                    end
                end
            end
        end
    end
    results
end

function preduce(reducer, f, r::Range1{Int})
    np = nprocs()
    N = length(r)
    each = div(N,np)
    rest = rem(N,np)
    if each < 1
        return fetch(@spawn f(first(r), first(r)+N-1))
    end
    results = cell(np)
    for i=1:np
        lo = first(r) + (i-1)*each
        hi = lo + each-1
        if i==np
            hi += rest
        end
        results[i] = @spawn f(lo, hi)
    end
    mapreduce(reducer, fetch, results)
end

function pfor(f, r::Range1{Int})
    np = nprocs()
    N = length(r)
    each = div(N,np)
    rest = rem(N,np)
    if each < 1
        @spawn f(first(r), first(r)+N-1)
        return
    end
    for i=1:np
        lo = first(r) + (i-1)*each
        hi = lo + each-1
        if i==np
            hi += rest
        end
        @spawn f(lo,hi)
    end
    nothing
end

function make_preduce_body(reducer, var, body)
    localize_vars(
    quote
        function (lo::Int, hi::Int)
            $(esc(var)) = lo
            ac = $(esc(body))
            for $(esc(var)) = (lo+1):hi
                ac = ($(esc(reducer)))(ac, $(esc(body)))
            end
            ac
        end
    end
                  )
end

function make_pfor_body(var, body)
    localize_vars(
    quote
        function (lo::Int, hi::Int)
            for $(esc(var)) = lo:hi
                $(esc(body))
            end
        end
    end
                  )
end

macro parallel(args...)
    na = length(args)
    if na==1
        loop = args[1]
        if isa(loop,Expr) && loop.head === :comprehension
            ex = loop.args[1]
            loop.args[1] = esc(ex)
            nd = length(loop.args)-1
            ranges = map(e->esc(e.args[2]), loop.args[2:])
            for i=1:nd
                var = loop.args[1+i].args[1]
                loop.args[1+i] = :( $(esc(var)) = ($(ranges[i]))[I[$i]] )
            end
            return :( DArray((I::(Range1{Int}...))->($loop),
                             tuple($(map(r->:(length($r)),ranges)...))) )
        end
    elseif na==2
        reducer = args[1]
        loop = args[2]
    else
        throw(ArgumentError("wrong number of arguments to @parallel"))
    end
    if !isa(loop,Expr) || !is(loop.head,:for)
        error("malformed @parallel loop")
    end
    var = loop.args[1].args[1]
    r = loop.args[1].args[2]
    body = loop.args[2]
    if na==1
        quote
            pfor($(make_pfor_body(var, body)), $(esc(r)))
        end
    else
        quote
            preduce($(esc(reducer)),
                    $(make_preduce_body(reducer, var, body)), $(esc(r)))
        end
    end
end

## demos ##

# fv(a)=eig(a)[2][2]
# A=randn(800,800);A=A*A';
# pmap(fv, {A,A,A})

#all2all() = at_each(hello_from, myid())

#hello_from(i) = print("message from $i to $(myid())\n")

# monte carlo estimate of pi
# function buffon(niter)
#     nc =
#     @parallel (+) for i=1:niter
#         rand() <= sin(rand()*pi/2) ? 1 : 0
#     end
#     2/(nc/niter)
# end

## event processing, I/O and work scheduling ##

function make_scheduled(t::Task)
    t.parent = Scheduler
    enq_work(WorkItem(t))
    t
end

function yield(args...)
    ct = current_task()
    # preserve Task.last across calls to the scheduler
    prev = ct.last
    v = yieldto(Scheduler, args...)
    ct.last = prev
    return v
end

function _jl_work_cb()
    global multi_cb_handles
    if !isempty(Workqueue)
        perform_work()
    else
        queueAsync(multi_cb_handles.fgcm)
    end
    if !isempty(Workqueue)
        queueAsync(multi_cb_handles.work_cb) #really this should just make process_event be non-blocking
    end
end
_jl_work_cb(args...) = _jl_work_cb()

function event_loop(isclient)
    global multi_cb_handles
    multi_cb_handles.work_cb = SingleAsyncWork(globalEventLoop(),_jl_work_cb)
    multi_cb_handles.fgcm = SingleAsyncWork(globalEventLoop(),(args...)->flush_gc_msgs());
    timer = TimeoutAsyncWork(globalEventLoop(),(args...)->queueAsync(multi_cb_handles.work_cb))
    startTimer(timer,int64(1),int64(10000)) #do work every 10s
    iserr, lasterr = false, ()
    while true
        try
            if iserr
                show(lasterr)
                iserr, lasterr = false, ()
            else
                run_event_loop();
            end
        catch err
            bt = backtrace()
            if isa(err,DisconnectException)
                # TODO: wake up tasks waiting for failed process
                if !isclient
                    return
                end
            elseif isclient && isa(err,InterruptException)
                # root task is waiting for something on client. allow C-C
                # to interrupt.
                interrupt_waiting_task(roottask_wi,err)
            end
            iserr, lasterr = true, add_backtrace(err,bt)
        end
    end
end

# force a task to stop waiting, providing with_value as the value of
# whatever it's waiting for.
function interrupt_waiting_task(wi::WorkItem, with_value)
    for (oid, jobs) in Waiting
        for j in jobs
            if is(j[2], wi)
                deliver_result((), j[1], oid, with_value)
                return
            end
        end
    end
    wi.argument = with_value
    enq_work(wi)
end<|MERGE_RESOLUTION|>--- conflicted
+++ resolved
@@ -873,7 +873,6 @@
 
 # the entry point for julia worker processes. does not return.
 # argument is descriptor to write listening port # to.
-<<<<<<< HEAD
 start_worker() = start_worker(STDOUT)
 function start_worker(out::Stream)
     default_port = uint16(9009)
@@ -882,22 +881,6 @@
     write(out, "$(dec(actual_port))#") # print port
     write(out, "localhost")      #TODO: print hostname
     write(out, '\n')
-=======
-start_worker(mode :: String) = start_worker(mode, 1)
-function start_worker(mode :: String, wrfd)
-    port = [int16(9009)]
-    sockfd = ccall(:open_any_tcp_port, Int32, (Ptr{Int16},), port)
-    if sockfd == -1
-        error("could not bind socket")
-    end
-    io = fdio(wrfd)
-    host = mode == "local" ? "localhost" : getipaddr()
-    write(io, "julia_worker:")    # print header
-    write(io, "$(dec(port[1]))#") # print port
-    write(io, host)               # print hostname
-    write(io, '\n')
-    flush(io)
->>>>>>> 273b46de
     # close stdin; workers will not use it
     #close(STDIN)
 
