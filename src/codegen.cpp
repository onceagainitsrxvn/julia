--- conflicted
+++ resolved
@@ -4066,7 +4066,8 @@
         }
         Value *typ = boxed(ctx, argv[0]);
         Value *val = emit_jlcall(ctx, jlnew_func, typ, &argv[1], nargs - 1);
-<<<<<<< HEAD
+        // temporarily mark as `Any`, expecting `emit_ssaval_assign` to update
+        // it to the inferred type.
         return mark_julia_type(ctx, val, true, (jl_value_t*)jl_any_type);
     }
     else if (head == splatnew_sym) {
@@ -4076,10 +4077,6 @@
         Value *typ = boxed(ctx, argv[0]);
         Value *tup = boxed(ctx, argv[1]);
         Value *val = ctx.builder.CreateCall(prepare_call(jlsplatnew_func), { typ, tup });
-=======
-        // temporarily mark as `Any`, expecting `emit_ssaval_assign` to update
-        // it to the inferred type.
->>>>>>> cf404cf6
         return mark_julia_type(ctx, val, true, (jl_value_t*)jl_any_type);
     }
     else if (head == exc_sym) {
