JULIAHOME = $(abspath ..)
include $(JULIAHOME)/Make.inc

override CFLAGS += $(JCFLAGS)
override CXXFLAGS += $(JCXXFLAGS)

FLAGS = -Wall -Wno-strict-aliasing -fno-omit-frame-pointer \
	-I$(JULIAHOME)/src -I$(JULIAHOME)/src/support -I$(USR)/include $(CFLAGS) 

DEBUGFLAGS += $(FLAGS)
SHIPFLAGS += $(FLAGS)
<<<<<<< HEAD
=======

julia-release julia-debug: %: %-basic  %-readline

JLDFLAGS =  $(shell $(LLVM_CONFIG) --ldflags) $(OSLIBS) -lpthread $(LDFLAGS) $(RPATH) 
>>>>>>> 2377c60f

julia-release julia-debug: %: %-basic  %-readline
	@$(MAKE) -C webserver $@

release debug:
	$(MAKE) julia-$@

%.o: %.c repl.h
	$(QUIET_CC) $(CC) $(CFLAGS) $(SHIPFLAGS) -c $< -o $@
%.do: %.c repl.h
	$(QUIET_CC) $(CC) $(CFLAGS) $(DEBUGFLAGS) -c $< -o $@

julia-release-basic: $(JULIAHOME)/julia-release-basic
julia-debug-basic: $(JULIAHOME)/julia-debug-basic
julia-release-readline: $(JULIAHOME)/julia-release-readline
julia-debug-readline: $(JULIAHOME)/julia-debug-readline

$(JULIAHOME)/julia-release-basic: repl.o repl-basic.o
	$(QUIET_LINK) $(CXX) $(SHIPFLAGS) $^ -o $@ -L$(USRLIB) -ljulia-release $(JLDFLAGS)
$(JULIAHOME)/julia-debug-basic: repl.do repl-basic.do
	$(QUIET_LINK) $(CXX) $(JLDFLAGS) $(DEBUGFLAGS) $^ -o $@ -L$(USRLIB) -ljulia-debug

$(JULIAHOME)/julia-release-readline: repl.o repl-readline.o
	$(QUIET_LINK) $(CXX) $(SHIPFLAGS) $^ -o $@ $(READLINE) -L$(USRLIB) -ljulia-release $(JLDFLAGS)
$(JULIAHOME)/julia-debug-readline: repl.do repl-readline.do
	$(QUIET_LINK) $(CXX) $(JLDFLAGS) $(DEBUGFLAGS) $^ -o $@ $(READLINE) -L$(USRLIB) -ljulia-debug

clean:
	$(MAKE) -C webserver $@
	rm -f *.o *.do
	rm -f $(JULIAHOME)/julia-*-basic $(JULIAHOME)/julia-*-readline $(JULIAHOME)/julia<|MERGE_RESOLUTION|>--- conflicted
+++ resolved
@@ -9,15 +9,12 @@
 
 DEBUGFLAGS += $(FLAGS)
 SHIPFLAGS += $(FLAGS)
-<<<<<<< HEAD
-=======
 
 julia-release julia-debug: %: %-basic  %-readline
 
 JLDFLAGS =  $(shell $(LLVM_CONFIG) --ldflags) $(OSLIBS) -lpthread $(LDFLAGS) $(RPATH) 
->>>>>>> 2377c60f
 
-julia-release julia-debug: %: %-basic  %-readline
+julia-release julia-debug: %: %-basic %-readline
 	@$(MAKE) -C webserver $@
 
 release debug:
